--- conflicted
+++ resolved
@@ -105,262 +105,4 @@
     except Exception as e:
         print(f"⚠️ Failed to load FoodToken contract: {e}")
 
-<<<<<<< HEAD
-# The `w3` and `acct` objects are now ready to be imported and used by `app.py`
-
-# ============================================================================
-# Tumor Simulation Blockchain Integration Functions
-# ============================================================================
-
-def generate_run_hash(config_dict: dict) -> bytes:
-    """
-    Generate a unique hash for a simulation run based on configuration.
-    
-    Args:
-        config_dict: Simulation configuration parameters
-        
-    Returns:
-        32-byte hash suitable for blockchain storage
-    """
-    import json
-    import hashlib
-    
-    # Create deterministic string from config
-    config_str = json.dumps(config_dict, sort_keys=True)
-    hash_bytes = hashlib.sha256(config_str.encode()).digest()
-    return hash_bytes
-
-
-def initialize_tumor_simulation(run_hash: bytes) -> str:
-    """
-    Initialize a tumor simulation run on the blockchain.
-    
-    Args:
-        run_hash: Unique 32-byte hash identifying this run
-        
-    Returns:
-        Transaction hash as hex string
-    """
-    if not MEMORY_CONTRACT_ADDRESS:
-        print("[BLOCKCHAIN] No memory contract address configured")
-        return f"0x{hash('simulated_init') % (2**64):016x}"
-    
-    try:
-        # TODO: Load ColonyMemory ABI and call initializeSimulation(runHash)
-        # For now, return simulated transaction
-        tx_hash = f"0x{hash(f'init_{run_hash.hex()}') % (2**64):016x}"
-        print(f"[BLOCKCHAIN] Initialized simulation: {tx_hash}")
-        return tx_hash
-    except Exception as e:
-        print(f"[BLOCKCHAIN] Error initializing simulation: {e}")
-        return f"0x{hash('error_init') % (2**64):016x}"
-
-
-def record_drug_delivery(run_hash: bytes, x: float, y: float, z: float, 
-                         timestamp: float, payload: float) -> str:
-    """
-    Record a drug delivery event to the blockchain.
-    
-    Args:
-        run_hash: Simulation run identifier
-        x, y, z: Position in micrometers
-        timestamp: Simulation time in minutes
-        payload: Drug amount delivered
-        
-    Returns:
-        Transaction hash
-    """
-    if not MEMORY_CONTRACT_ADDRESS:
-        return f"0x{hash('simulated_delivery') % (2**64):016x}"
-    
-    try:
-        # Convert to blockchain-compatible types
-        x_scaled = int(x)
-        y_scaled = int(y)
-        z_scaled = int(z)
-        time_scaled = int(timestamp * 100)  # 2 decimal precision
-        payload_scaled = int(payload * 100)
-        
-        # TODO: Call contract recordDrugDelivery(runHash, x, y, z, timestamp, payload)
-        tx_hash = f"0x{hash(f'delivery_{x}_{y}_{timestamp}') % (2**64):016x}"
-        print(f"[BLOCKCHAIN] Drug delivery recorded: {tx_hash}")
-        return tx_hash
-    except Exception as e:
-        print(f"[BLOCKCHAIN] Error recording delivery: {e}")
-        return f"0x{hash('error_delivery') % (2**64):016x}"
-
-
-def record_tumor_kill(run_hash: bytes, cell_id: int, x: float, y: float, 
-                      z: float, timestamp: float) -> str:
-    """
-    Record a tumor cell kill event to the blockchain.
-    
-    Args:
-        run_hash: Simulation run identifier
-        cell_id: Unique cell identifier
-        x, y, z: Cell position
-        timestamp: Time of death
-        
-    Returns:
-        Transaction hash
-    """
-    if not MEMORY_CONTRACT_ADDRESS:
-        return f"0x{hash('simulated_kill') % (2**64):016x}"
-    
-    try:
-        x_scaled = int(x)
-        y_scaled = int(y)
-        z_scaled = int(z)
-        time_scaled = int(timestamp * 100)
-        
-        # TODO: Call contract recordTumorKill(runHash, cellId, x, y, z, timestamp)
-        tx_hash = f"0x{hash(f'kill_{cell_id}_{timestamp}') % (2**64):016x}"
-        print(f"[BLOCKCHAIN] Tumor kill recorded: {tx_hash}")
-        return tx_hash
-    except Exception as e:
-        print(f"[BLOCKCHAIN] Error recording kill: {e}")
-        return f"0x{hash('error_kill') % (2**64):016x}"
-
-
-def complete_tumor_simulation(run_hash: bytes, total_steps: int, 
-                               cells_killed: int, deliveries: int) -> str:
-    """
-    Complete a simulation run and record final statistics.
-    
-    Args:
-        run_hash: Simulation run identifier
-        total_steps: Total steps executed
-        cells_killed: Total cells killed
-        deliveries: Total drug deliveries
-        
-    Returns:
-        Transaction hash
-    """
-    if not MEMORY_CONTRACT_ADDRESS:
-        return f"0x{hash('simulated_complete') % (2**64):016x}"
-    
-    try:
-        # TODO: Call contract completeSimulation(runHash, totalSteps, cellsKilled, deliveries)
-        tx_hash = f"0x{hash(f'complete_{run_hash.hex()}_{total_steps}') % (2**64):016x}"
-        print(f"[BLOCKCHAIN] Simulation completed: {tx_hash}")
-        print(f"  Steps: {total_steps}, Killed: {cells_killed}, Deliveries: {deliveries}")
-        return tx_hash
-    except Exception as e:
-        print(f"[BLOCKCHAIN] Error completing simulation: {e}")
-        return f"0x{hash('error_complete') % (2**64):016x}"
-
-
-def submit_experience_to_ipfs(simulation_result: dict) -> str:
-    """
-    Submit simulation results to IPFS and return CID.
-    
-    In production, this would:
-    1. Serialize simulation data to JSON
-    2. Pin to IPFS via pinata/infura/local node
-    3. Return IPFS CID
-    
-    Args:
-        simulation_result: Full simulation result data
-        
-    Returns:
-        IPFS CID (Content Identifier)
-    """
-    import json
-    import hashlib
-    
-    # Simulate IPFS pinning
-    data_str = json.dumps(simulation_result)
-    data_hash = hashlib.sha256(data_str.encode()).hexdigest()
-    
-    # Simulate CIDv1 format
-    cid = f"bafybei{data_hash[:52]}"
-    
-    print(f"[IPFS] Simulated pin: {cid}")
-    print(f"[IPFS] Data size: {len(data_str)} bytes")
-    
-    return cid
-
-
-def submit_experience_to_registry(
-    run_hash: bytes,
-    ipfs_cid: str,
-    data_hash: bytes,
-    score: int,
-    strategy_type: str,
-    model_used: str,
-    nanobot_count: int,
-    tumor_radius: int,
-    dataset_hash: bytes
-) -> str:
-    """
-    Submit a simulation experience to the ExperienceRegistry contract.
-    
-    Args:
-        run_hash: Unique simulation identifier
-        ipfs_cid: IPFS content ID with full data
-        data_hash: Hash of simulation results
-        score: Performance score
-        strategy_type: e.g. "pheromone-guided"
-        model_used: LLM model identifier
-        nanobot_count: Number of nanobots
-        tumor_radius: Tumor size parameter
-        dataset_hash: Hash of tumor geometry
-        
-    Returns:
-        Transaction hash
-    """
-    try:
-        # TODO: Call ExperienceRegistry.submitExperience(...)
-        tx_hash = f"0x{hash(f'experience_{run_hash.hex()}') % (2**64):016x}"
-        print(f"[BLOCKCHAIN] Experience submitted: {tx_hash}")
-        print(f"  IPFS: {ipfs_cid}")
-        print(f"  Score: {score}, Strategy: {strategy_type}")
-        return tx_hash
-    except Exception as e:
-        print(f"[BLOCKCHAIN] Error submitting experience: {e}")
-        return f"0x{hash('error_experience') % (2**64):016x}"
-
-
-def query_top_experiences(strategy_type: str = None, min_score: int = 0, 
-                          limit: int = 10) -> list:
-    """
-    Query top-performing experiences from the registry.
-    
-    In production, this would:
-    1. Use The Graph to index ExperienceSubmitted events
-    2. Filter by strategy type and minimum score
-    3. Return top experiences sorted by score
-    
-    Args:
-        strategy_type: Optional filter by strategy
-        min_score: Minimum performance score
-        limit: Maximum number of results
-        
-    Returns:
-        List of experience records
-    """
-    # Simulated query results
-    print(f"[BLOCKCHAIN] Querying experiences...")
-    print(f"  Strategy: {strategy_type or 'all'}")
-    print(f"  Min score: {min_score}")
-    
-    # TODO: Implement actual Graph query or RPC event filtering
-    return []
-
-
-# Export utility functions
-__all__ = [
-    'w3', 'acct', 
-    'FOOD_CONTRACT_ADDRESS', 'MEMORY_CONTRACT_ADDRESS',
-    'generate_run_hash',
-    'initialize_tumor_simulation',
-    'record_drug_delivery',
-    'record_tumor_kill',
-    'complete_tumor_simulation',
-    'submit_experience_to_ipfs',
-    'submit_experience_to_registry',
-    'query_top_experiences'
-]
-=======
-# The `w3`, `acct`, and contract objects are now ready to be imported and used
->>>>>>> 9bcbff2b
+# The `w3`, `acct`, and contract objects are now ready to be imported and used